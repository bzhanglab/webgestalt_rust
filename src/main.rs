<<<<<<< HEAD
use std::error::Error;
=======
>>>>>>> 7e4a088b
use std::fmt::format;
use std::io::{BufReader, Write};
use std::str::FromStr;
use std::{fs::File, time::Instant};

use bincode::deserialize_from;

use clap::{Args, Parser};
use clap::{Subcommand, ValueEnum};
use owo_colors::{OwoColorize, Stream::Stdout, Style};
use webgestalt_lib::methods::gsea::GSEAConfig;
use webgestalt_lib::methods::multiomics::NormalizationMethod;
use webgestalt_lib::methods::ora::ORAConfig;
use webgestalt_lib::readers::read_rank_file;

/// WebGestalt CLI.
/// ORA and GSEA enrichment tool.
/// Created by John Elizarraras from the Bing Zhang Lab.
#[derive(Parser)]
#[command(author, version, about, long_about = None)]
struct CliArgs {
    #[command(subcommand)]
    command: Option<Commands>,
}

#[derive(Subcommand)]
enum Commands {
    /// Benchmark different file formats for gmt.  TODO: Remove later
    Benchmark,
    /// Run provided examples for various types of analyses
    Example(ExampleArgs),
    /// Run GSEA on the provided files
    Gsea(GseaArgs),
    /// Run ORA using the provided files
    Ora(ORAArgs),
    /// Run a test
    Test,
    /// Combine multiple files into a single file
    Combine(CombineArgs),
}

#[derive(Debug, Args)]
#[command(args_conflicts_with_subcommands = true)]
struct ExampleArgs {
    #[command(subcommand)]
    commands: Option<ExampleOptions>,
}

#[derive(Subcommand, Debug)]
enum ExampleOptions {
    /// Run a GSEA example
    Gsea,
    /// Run an ORA example
    Ora,
}

#[derive(Args)]
struct GseaArgs {
    /// Path to the GMT file of interest
    gmt: Option<String>,
    /// Path to the rank file of interest
    rnk: Option<String>,
}

#[derive(Args)]
struct ORAArgs {
    /// Path to the GMT file of interest
    gmt: Option<String>,
    /// Path to the file containing the interesting analytes
    interest: Option<String>,
    /// Path the file containing the reference list
    reference: Option<String>,
}

#[derive(Args)]
struct CombineArgs {
    #[command(subcommand)]
    combine_type: Option<CombineType>,
}

#[derive(Subcommand)]
enum CombineType {
    Gmt(CombineGmtArgs),
    List(CombineListArgs),
}

#[derive(Args)]
struct CombineGmtArgs {
    out: Option<String>,
    /// Paths to the files to combine
    files: Vec<String>,
}
#[derive(ValueEnum, Clone)]
enum NormMethods {
    MedianRank,
    MedianValue,
    MeanValue,
    None,
}

#[derive(Args)]
struct CombineListArgs {
    normalization: Option<NormMethods>,
    out: Option<String>,
    files: Vec<String>,
}

fn main() {
    let args = CliArgs::parse();
    match &args.command {
        Some(Commands::Benchmark) => {
            benchmark();
        }
        Some(Commands::Example(ex)) => match &ex.commands {
            Some(ExampleOptions::Gsea) => {
                let gene_list = webgestalt_lib::readers::read_rank_file(
                    "webgestalt_lib/data/test.rnk".to_owned(),
                );
                let gmt = webgestalt_lib::readers::read_gmt_file(
                    "webgestalt_lib/data/test.gmt".to_owned(),
                );
                let start = Instant::now();
                webgestalt_lib::methods::gsea::gsea(
                    gene_list.unwrap(),
                    gmt.unwrap(),
                    GSEAConfig::default(),
                    None,
                );
                let duration = start.elapsed();
                println!("GSEA\nTime took: {:?}", duration);
            }
            Some(ExampleOptions::Ora) => {
                let (gmt, gene_list, reference) = webgestalt_lib::readers::read_ora_files(
                    "webgestalt_lib/data/test.gmt".to_owned(),
                    "webgestalt_lib/data/genelist.txt".to_owned(),
                    "webgestalt_lib/data/reference.txt".to_owned(),
                );
                let gmtcount = gmt.len();
                let start = Instant::now();
                let x: Vec<webgestalt_lib::methods::ora::ORAResult> =
                    webgestalt_lib::methods::ora::get_ora(
                        &gene_list,
                        &reference,
                        gmt,
                        ORAConfig::default(),
                    );
                let mut count = 0;
                for i in x {
                    if i.p < 0.05 && i.fdr < 0.05 {
                        println!("{}: {}, {}, {}", i.set, i.p, i.fdr, i.overlap);
                        count += 1;
                    }
                }
                let duration = start.elapsed();
                println!(
                    "ORA\nTime took: {:?}\nFound {} significant pathways out of {} pathways",
                    duration, count, gmtcount
                );
            }
            _ => todo!("HELLO"),
        },
        Some(Commands::Gsea(gsea_args)) => {
            let style = Style::new().red().bold();
            if gsea_args.gmt.is_none() || gsea_args.rnk.is_none() {
                println!(
                    "{}: DID NOT PROVIDE PATHS FOR GMT AND RANK FILE.",
                    "ERROR".if_supports_color(Stdout, |text| text.style(style))
                );
                return;
            }
            let gene_list = webgestalt_lib::readers::read_rank_file(gsea_args.rnk.clone().unwrap())
<<<<<<< HEAD
                .unwrap_or_else(|_| {
                    panic!("File {} not found", gsea_args.rnk.clone().unwrap());
                });
            let gmt = webgestalt_lib::readers::read_gmt_file(gsea_args.gmt.clone().unwrap())
                .unwrap_or_else(|_| {
                    panic!("File {} not found", gsea_args.gmt.clone().unwrap());
                });
=======
                .expect(format!("File {} not found", gsea_args.rnk.clone().unwrap()).as_str());
            let gmt = webgestalt_lib::readers::read_gmt_file(gsea_args.gmt.clone().unwrap())
                .expect(format!("File {} not found", gsea_args.gmt.clone().unwrap()).as_str());
>>>>>>> 7e4a088b
            webgestalt_lib::methods::gsea::gsea(gene_list, gmt, GSEAConfig::default(), None);
            println!("Done with GSEA");
        }
        Some(Commands::Ora(ora_args)) => {
            let style = Style::new().red().bold();
            if ora_args.gmt.is_none() || ora_args.interest.is_none() || ora_args.reference.is_none()
            {
                println!(
                    "{}: DID NOT PROVIDE PATHS FOR GMT, INTEREST, AND REFERENCE FILE.",
                    "ERROR".if_supports_color(Stdout, |text| text.style(style))
                );
                return;
            }
            let start = Instant::now();
            let (gmt, interest, reference) = webgestalt_lib::readers::read_ora_files(
                ora_args.gmt.clone().unwrap(),
                ora_args.interest.clone().unwrap(),
                ora_args.reference.clone().unwrap(),
            );
            println!("Reading Took {:?}", start.elapsed());
            let start = Instant::now();
            let res = webgestalt_lib::methods::ora::get_ora(
                &interest,
                &reference,
                gmt,
                ORAConfig::default(),
            );
            println!("Analysis Took {:?}", start.elapsed());
            let mut count = 0;
            for row in res.iter() {
                if row.p < 0.05 && row.fdr < 0.05 {
                    count += 1;
                }
            }
            println!(
                "Found {} significant pathways out of {} pathways",
                count,
                res.len()
            );
        }
        Some(Commands::Test) => {
            let list1 = read_rank_file("gene.rnk".to_string()).unwrap();
            let list2 = read_rank_file("protein.rnk".to_string()).unwrap();
            let list3 = read_rank_file("metabolite.rnk".to_string()).unwrap();
            let lists = vec![list1, list2, list3];
            // let gmt1 = webgestalt_lib::readers::read_gmt_file("gene.gmt".to_string()).unwrap();
            // let gmt2 =
            //     webgestalt_lib::readers::read_gmt_file("metabolite.gmt".to_string()).unwrap();
            // let combined_gmt = webgestalt_lib::methods::multiomics::combine_gmts(&vec![gmt1, gmt2]);
            // let mut file = File::create("combined.gmt").unwrap();
            // for row in combined_gmt {
            //     writeln!(file, "{}\t{}\t{}", row.id, row.url, row.parts.join("\t")).unwrap();
            // }
            let mut combined_list = webgestalt_lib::methods::multiomics::combine_lists(
                lists,
                webgestalt_lib::methods::multiomics::MultiOmicsMethod::Mean,
                webgestalt_lib::methods::multiomics::NormalizationMethod::MeanValue,
            );
            combined_list.sort_by(|a, b| b.rank.partial_cmp(&a.rank).unwrap());
            let mut file = File::create("combined.rnk").unwrap();
            for row in combined_list {
                writeln!(file, "{}\t{}", row.analyte, row.rank).unwrap();
            }
        }
        Some(Commands::Combine(args)) => match &args.combine_type {
            Some(CombineType::Gmt(files)) => {}
            Some(CombineType::List(files)) => {
                let mut lists = Vec::new();
                for file in files.files.iter() {
                    lists.push(read_rank_file(file.clone()).unwrap());
                }
            }
            _ => {
                panic!("Please select a valid combine type");
            }
        },
        _ => {
            todo!("Please select a valid command. Run --help for options.")
        }
    }
}

fn benchmark() {
    let mut bin_durations: Vec<f64> = Vec::new();
    for _i in 0..1000 {
        let start = Instant::now();
        let mut r = BufReader::new(File::open("test.gmt.wga").unwrap());
        let _x: Vec<webgestalt_lib::readers::utils::Item> = deserialize_from(&mut r).unwrap();
        let duration = start.elapsed();
        bin_durations.push(duration.as_secs_f64())
    }
    let mut gmt_durations: Vec<f64> = Vec::new();
    for _i in 0..1000 {
        let start = Instant::now();
        let _x = webgestalt_lib::readers::read_gmt_file("webgestalt_lib/data/ktest.gmt".to_owned())
            .unwrap();
        let duration = start.elapsed();
        gmt_durations.push(duration.as_secs_f64())
    }
    let gmt_avg: f64 = gmt_durations.iter().sum::<f64>() / gmt_durations.len() as f64;
    let bin_avg: f64 = bin_durations.iter().sum::<f64>() / bin_durations.len() as f64;
    let improvement: f64 = 100.0 * (gmt_avg - bin_avg) / gmt_avg;
    println!(
        " GMT time: {}\tGMT.WGA time: {}\n Improvement: {:.1}%",
        gmt_avg, bin_avg, improvement
    );
    let mut whole_file: Vec<String> = Vec::new();
    whole_file.push("type\ttime".to_string());
    for line in bin_durations {
        whole_file.push(format!("bin\t{:?}", line));
    }
    for line in gmt_durations {
        whole_file.push(format!("gmt\t{:?}", line));
    }
    let mut ftsv = File::create("format_benchmarks.tsv").unwrap();
    writeln!(ftsv, "{}", whole_file.join("\n")).unwrap();
}<|MERGE_RESOLUTION|>--- conflicted
+++ resolved
@@ -1,7 +1,3 @@
-<<<<<<< HEAD
-use std::error::Error;
-=======
->>>>>>> 7e4a088b
 use std::fmt::format;
 use std::io::{BufReader, Write};
 use std::str::FromStr;
@@ -173,7 +169,6 @@
                 return;
             }
             let gene_list = webgestalt_lib::readers::read_rank_file(gsea_args.rnk.clone().unwrap())
-<<<<<<< HEAD
                 .unwrap_or_else(|_| {
                     panic!("File {} not found", gsea_args.rnk.clone().unwrap());
                 });
@@ -181,11 +176,6 @@
                 .unwrap_or_else(|_| {
                     panic!("File {} not found", gsea_args.gmt.clone().unwrap());
                 });
-=======
-                .expect(format!("File {} not found", gsea_args.rnk.clone().unwrap()).as_str());
-            let gmt = webgestalt_lib::readers::read_gmt_file(gsea_args.gmt.clone().unwrap())
-                .expect(format!("File {} not found", gsea_args.gmt.clone().unwrap()).as_str());
->>>>>>> 7e4a088b
             webgestalt_lib::methods::gsea::gsea(gene_list, gmt, GSEAConfig::default(), None);
             println!("Done with GSEA");
         }
